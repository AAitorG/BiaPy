--- conflicted
+++ resolved
@@ -954,50 +954,6 @@
 
             data_shape = self._X.shape
 
-<<<<<<< HEAD
-        # Data paths
-        os.makedirs(self.cfg.PATHS.RESULT_DIR.PER_IMAGE, exist_ok=True)
-        ext = ".h5" if self.cfg.TEST.BY_CHUNKS.FORMAT == "h5" else ".zarr"
-        if self.cfg.SYSTEM.NUM_GPUS > 1:
-            out_data_filename = os.path.join(self.cfg.PATHS.RESULT_DIR.PER_IMAGE, filename+"_part"+str(get_rank())+ext)
-            out_data_mask_filename = os.path.join(self.cfg.PATHS.RESULT_DIR.PER_IMAGE, filename+"_part"+str(get_rank())+"_mask"+ext)
-        else:
-            out_data_filename = os.path.join(self.cfg.PATHS.RESULT_DIR.PER_IMAGE, filename+"_nodiv"+ext)
-            out_data_mask_filename = os.path.join(self.cfg.PATHS.RESULT_DIR.PER_IMAGE, filename+"_mask"+ext)
-        out_data_div_filename = os.path.join(self.cfg.PATHS.RESULT_DIR.PER_IMAGE, filename+ext)
-        in_data = self._X
-
-        # Process in charge of processing one predicted patch
-        output_handle_proc = mp.Process(target=insert_patch_into_dataset, args=(out_data_filename, out_data_mask_filename, 
-            data_shape, self.output_queue, self.extract_info_queue, self.cfg, self.dtype_str, self.dtype, 
-            self.cfg.TEST.BY_CHUNKS.FORMAT, self.cfg.TEST.VERBOSE))
-        output_handle_proc.daemon=True
-        output_handle_proc.start()
-        
-        # Process in charge of loading part of the data 
-        load_data_process = mp.Process(target=extract_patch_from_dataset, args=(in_data, self.cfg, self.input_queue, 
-            self.extract_info_queue, self.cfg.TEST.VERBOSE))
-        load_data_process.daemon=True
-        load_data_process.start()
-
-        if '_X_file' in locals() and isinstance(self._X_file, h5py.File):
-            self._X_file.close()
-        del self._X, in_data
- 
-        # Lock the thread inferring until no more patches 
-        if self.cfg.TEST.VERBOSE and self.cfg.SYSTEM.NUM_GPUS > 1:
-            print(f"[Rank {get_rank()} ({os.getpid()})] Doing inference ")
-        while True:
-            obj = self.input_queue.get(timeout=60)
-            if obj == None: break
-
-            img, patch_coords = obj
-            img, _ = self.test_generator.norm_X(img)
-            if self.cfg.TEST.AUGMENTATION:
-                p = ensemble16_3d_predictions(img[0], batch_size_value=self.cfg.TRAIN.BATCH_SIZE,
-                    axis_order_back=self.axis_order_back, pred_func=self.model_call_func, 
-                    axis_order=self.axis_order, device=self.device, mode=self.cfg.TEST.AUGMENTATION_MODE)
-=======
             if self._X.ndim < 3:
                 raise ValueError("Loaded image need to have at least 3 dimensions: {} (ndim: {})".format(self._X.shape, self._X.ndim))
             
@@ -1010,7 +966,6 @@
             if self.cfg.SYSTEM.NUM_GPUS > 1:
                 out_data_filename = os.path.join(self.cfg.PATHS.RESULT_DIR.PER_IMAGE, filename+"_part"+str(get_rank())+ext)
                 out_data_mask_filename = os.path.join(self.cfg.PATHS.RESULT_DIR.PER_IMAGE, filename+"_part"+str(get_rank())+"_mask"+ext)
->>>>>>> e1782c7b
             else:
                 out_data_filename = os.path.join(self.cfg.PATHS.RESULT_DIR.PER_IMAGE, filename+"_nodiv"+ext)
                 out_data_mask_filename = os.path.join(self.cfg.PATHS.RESULT_DIR.PER_IMAGE, filename+"_mask"+ext)
@@ -1040,30 +995,30 @@
                 obj = self.input_queue.get(timeout=60)
                 if obj == None: break
 
-                img, patch_coords = obj
-                img, _ = self.test_generator.norm_X(img)
-                if self.cfg.TEST.AUGMENTATION:
-                    p = ensemble16_3d_predictions(img[0], batch_size_value=self.cfg.TRAIN.BATCH_SIZE,
-                        axis_order_back=self.axis_order_back, pred_func=self.model_call_func, 
-                        axis_order=self.axis_order, device=self.device)
-                else:
-                    with torch.cuda.amp.autocast():
-                        p = self.model_call_func(img)
-                p = self.apply_model_activations(p)
-                # Multi-head concatenation
-                if isinstance(p, list):
-                    p = torch.cat((p[0], torch.argmax(p[1], axis=1).unsqueeze(1)), dim=1)
-                p = to_numpy_format(p, self.axis_order_back)
-
-                # Create a mask with the overlap. Calculate the exact part of the patch that will be inserted in the 
-                # final H5/Zarr file
-                p = p[0, self.cfg.DATA.TEST.PADDING[0]:p.shape[1]-self.cfg.DATA.TEST.PADDING[0],
-                    self.cfg.DATA.TEST.PADDING[1]:p.shape[2]-self.cfg.DATA.TEST.PADDING[1],
-                    self.cfg.DATA.TEST.PADDING[2]:p.shape[3]-self.cfg.DATA.TEST.PADDING[2]]
-                m = np.ones(p.shape, dtype=np.uint8)
-
-                # Put the prediction into queue
-                self.output_queue.put([p, m, patch_coords])         
+            img, patch_coords = obj
+            img, _ = self.test_generator.norm_X(img)
+            if self.cfg.TEST.AUGMENTATION:
+                p = ensemble16_3d_predictions(img[0], batch_size_value=self.cfg.TRAIN.BATCH_SIZE,
+                    axis_order_back=self.axis_order_back, pred_func=self.model_call_func, 
+                    axis_order=self.axis_order, device=self.device, mode=self.cfg.TEST.AUGMENTATION_MODE)
+            else:
+                with torch.cuda.amp.autocast():
+                    p = self.model_call_func(img)
+            p = self.apply_model_activations(p)
+            # Multi-head concatenation
+            if isinstance(p, list):
+                p = torch.cat((p[0], torch.argmax(p[1], axis=1).unsqueeze(1)), dim=1)
+            p = to_numpy_format(p, self.axis_order_back)
+
+            # Create a mask with the overlap. Calculate the exact part of the patch that will be inserted in the 
+            # final H5/Zarr file
+            p = p[0, self.cfg.DATA.TEST.PADDING[0]:p.shape[1]-self.cfg.DATA.TEST.PADDING[0],
+                self.cfg.DATA.TEST.PADDING[1]:p.shape[2]-self.cfg.DATA.TEST.PADDING[1],
+                self.cfg.DATA.TEST.PADDING[2]:p.shape[3]-self.cfg.DATA.TEST.PADDING[2]]
+            m = np.ones(p.shape, dtype=np.uint8)
+
+            # Put the prediction into queue
+            self.output_queue.put([p, m, patch_coords])         
 
             # Get some auxiliar variables
             self.stats['patch_counter'] = self.extract_info_queue.get(timeout=60)
